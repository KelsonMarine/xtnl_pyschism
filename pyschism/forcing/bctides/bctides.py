--- conflicted
+++ resolved
@@ -1,16 +1,10 @@
 from datetime import datetime, timedelta
-<<<<<<< HEAD
-from functools import cached_property
+from functools import cached_property, lru_cache
 import pathlib
-=======
->>>>>>> 820d93c5
 from typing import Dict, Union
-from functools import lru_cache
 import logging
-import pathlib
 
 from ordered_set import OrderedSet
-
 import numpy as np
 
 from pyschism import dates
@@ -316,9 +310,8 @@
                 potential=True if constituent in apc else False,
             )
 
-<<<<<<< HEAD
     def get_active_forcing_constituents(self):
-        active_constituents = set()
+        active_constituents = OrderedSet()
         for row in self.gdf.itertuples():
             if row.iettype is not None:
                 if row.iettype.iettype in [3, 5]:
@@ -336,7 +329,7 @@
         return list(active_constituents)
 
     def get_active_potential_constituents(self):
-        active_constituents = set()
+        active_constituents = OrderedSet()
         for row in self.gdf.itertuples():
             if row.iettype is not None:
                 if row.iettype.iettype in [3, 5]:
@@ -353,16 +346,14 @@
 
         return list(active_constituents)
 
-    @cached_property
-    def constituents(self):
-        return sorted(
-            list(
-                set(
-                    [
-                        *self.get_active_potential_constituents(),
-                        *self.get_active_forcing_constituents(),
-                    ]
-                )
+    @lru_cache
+    def get_active_constituents(self):
+        return list(
+            OrderedSet(
+                [
+                    *self.get_active_potential_constituents(),
+                    *self.get_active_forcing_constituents(),
+                ]
             )
         )
 
@@ -413,72 +404,4 @@
 
 
 if __name__ == "__main__":
-    ad_hoc_test()
-=======
-        if not hasattr(self, "_tides"):
-
-            class TidalConstituentCombiner(Tides):
-                def __init__(self, gdf):
-                    self.gdf = gdf
-                    afc = self.get_active_forcing_constituents()
-                    apc = self.get_active_potential_constituents()
-                    for constituent in set([*afc, *apc]):
-                        self.use_constituent(
-                            constituent,
-                            forcing=True if constituent in afc else False,
-                            potential=True if constituent in apc else False,
-                        )
-                
-                @lru_cache
-                def get_active_forcing_constituents(self):
-                    active_constituents = OrderedSet()
-                    for row in self.gdf.itertuples():
-                        if row.iettype is not None:
-                            if row.iettype.iettype in [3, 5]:
-                                [
-                                    active_constituents.add(x)
-                                    for x in row.iettype.tides.get_active_constituents()
-                                ]
-                        if row.ifltype is not None:
-                            if row.ifltype.ifltype in [3, 5]:
-                                [
-                                    active_constituents.add(x)
-                                    for x in row.ifltype.tides.get_active_constituents()
-                                ]
-
-                    return list(active_constituents)
-
-                @lru_cache
-                def get_active_potential_constituents(self):
-                    active_constituents = OrderedSet()
-                    for row in self.gdf.itertuples():
-                        if row.iettype is not None:
-                            if row.iettype.iettype in [3, 5]:
-                                [
-                                    active_constituents.add(x)
-                                    for x in row.iettype.tides.get_active_potential_constituents()
-                                ]
-                        if row.ifltype is not None:
-                            if row.ifltype.ifltype in [3, 5]:
-                                [
-                                    active_constituents.add(x)
-                                    for x in row.ifltype.tides.get_active_potential_constituents()
-                                ]
-
-                    return list(active_constituents)
-
-                @lru_cache
-                def get_active_constituents(self):
-                    return list(
-                        OrderedSet(
-                            [
-                                *self.get_active_potential_constituents(),
-                                *self.get_active_forcing_constituents(),
-                            ]
-                        )
-                    )
-
-            self._tides = TidalConstituentCombiner(self.gdf)
-
-        return self._tides
->>>>>>> 820d93c5
+    ad_hoc_test()
--- conflicted
+++ resolved
@@ -308,64 +308,6 @@
             self.start_date + self.rnday + self.output_interval,
             self.output_interval
         ).astype(datetime)}
-<<<<<<< HEAD
-
-        for requested_time, fname in self._files.items():
-            logger.info(f'Requesting NWM data for time {requested_time}')
-            self._files[requested_time] = self.request_data(requested_time)
-
-    def key2date(self, key):
-        base_date_str = f'{key.split("/")[0].split(".")[-1]}'
-        timedelta_str = key.split(
-            'channel_rt_1.')[-1].split('.')[0].strip('f')
-        return datetime.strptime(base_date_str, '%Y%m%d') \
-            + timedelta(hours=int(key.split('.')[2].strip('tz'))) \
-            + timedelta(hours=float(timedelta_str))
-
-    def request_data(self, requested_time, target_date=None, max_retry=5,
-                     retry_count=0):
-
-        if retry_count > max_retry:
-            raise Exception(f'No data for requested time {target_date}')
-
-        target_date = requested_time if target_date is None else target_date
-        data = self.s3.list_objects_v2(
-                    Bucket=self.bucket,
-                    Delimiter='/',
-                    Prefix=f'nwm.{requested_time.strftime("%Y%m%d")}'
-                           f'/{self.product}/'
-                )
-        if 'Contents' not in data:
-            retry_count += 1
-            return self.request_data(
-                requested_time - self.output_interval,
-                target_date=requested_time,
-                max_retry=max_retry,
-                retry_count=retry_count
-            )
-
-        file_metadata = list(reversed(sorted([
-            _['Key'] for _ in data['Contents'] if 'channel' in _['Key']
-        ])))
-        for key in file_metadata:
-            if target_date != self.key2date(key):
-                continue
-            filename = pathlib.Path(self.tmpdir.name) / key
-            filename.parent.mkdir(parents=True, exist_ok=True)
-            with open(filename, 'wb') as f:
-                logger.info(
-                    f'Downloading file {key}, '
-                    f'time={target_date}.')
-                self.s3.download_fileobj(self.bucket, key, f)
-            return filename
-        retry_count += 1
-        self.request_data(
-            requested_time - self.output_interval,
-            target_date=requested_time,
-            max_retry=max_retry,
-            retry_count=retry_count
-        )
-=======
         #print(self._files)
 
         self.data = self.s3.list_objects_v2(
@@ -398,16 +340,16 @@
                 self.s3.download_fileobj(self.bucket, key, f)
             return filename
 
-
     def key2date(self, key):
         base_date_str = f'{key.split("/")[0].split(".")[-1]}'
         timedelta_str = key.split(
             'channel_rt_1.')[-1].split('.')[0].strip('f')
-        return datetime.strptime(base_date_str, '%Y%m%d') \
+        return (
+            datetime.strptime(base_date_str, '%Y%m%d')
             + timedelta(hours=float(timedelta_str))
-            #+ timedelta(hours=int(key.split('.')[2].strip('tz'))) #\
-            #+ timedelta(hours=float(timedelta_str))
->>>>>>> f5830fc5
+            # + timedelta(hours=int(key.split('.')[2].strip('tz')))
+            # + timedelta(hours=float(timedelta_str))
+            )
 
     def get_nc_pairing_indexes(self, pairings: NWMElementPairings):
         nc_feature_id = Dataset(self.files[0])['feature_id'][:]
@@ -500,7 +442,6 @@
                 raise e
         self.aggregation_radius = aggregation_radius
         self.pairings = {}
-<<<<<<< HEAD
 
     def fetch_data(
             self,
@@ -516,23 +457,6 @@
             else:
                 end_date = start_date + timedelta(days=end_date)
 
-=======
-
-    def fetch_data(
-            self,
-            gr3: Gr3,
-            start_date: datetime = None,
-            end_date: Union[datetime, timedelta] = None,
-            nprocs=1,
-    ):
-
-        if not isinstance(end_date, datetime):
-            if isinstance(end_date, timedelta):
-                end_date = start_date + end_date
-            else:
-                end_date = start_date + timedelta(days=end_date)
-
->>>>>>> f5830fc5
         pairings = self.get_pairings(gr3)
         self._inventory = AWSDataInventory(
                 start_date=start_date,
